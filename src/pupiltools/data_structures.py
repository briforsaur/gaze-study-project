import numpy as np
<<<<<<< HEAD
import collections.abc as abc
from dataclasses import dataclass, fields, astuple, asdict
=======
from dataclasses import dataclass, fields, astuple
>>>>>>> 84be332b
from typing import Any

from .aliases import pupil_datatype, gaze_datatype


pupil_to_csv_fieldmap = {
    "timestamp": "pupil_timestamp",
    "world_index": "world_index",
    "id": "eye_id",
    "confidence": "confidence",
    "norm_pos": ["norm_pos_x", "norm_pos_y"],
    "diameter": "diameter",
    "method": "method",
    "ellipse": {
        "center": ["ellipse_center_x", "ellipse_center_y"],
        "axes": ["ellipse_axis_a", "ellipse_axis_b"],
        "angle": "ellipse_angle",
    },
    "diameter_3d": "diameter_3d",
    "model_confidence": "model_confidence",
    "sphere": {
        "center": ["sphere_center_x", "sphere_center_y", "sphere_center_z"],
        "radius": "sphere_radius",
    },
    "circle_3d": {
        "center": [
            "circle_3d_center_x",
            "circle_3d_center_y",
            "circle_3d_center_z",
        ],
        "normal": [
            "circle_3d_normal_x",
            "circle_3d_normal_y",
            "circle_3d_normal_z",
        ],
        "radius": "circle_3d_radius",
    },
    "theta": "theta",
    "phi": "phi",
    "projected_sphere": {
        "center": [
            "projected_sphere_center_x",
            "projected_sphere_center_y",
        ],
        "axes": [
            "projected_sphere_axis_a",
            "projected_sphere_axis_b",
        ],
        "angle": "projected_sphere_angle",
    },
}


def get_flattened_values(input_dict: dict) -> tuple[str]:
    """Get a tuple of values in a nested dictionary of strings and lists of strings

    The purpose of this function is to generate a list of field names from the mapping
    between the names of the keys in the nested dictionaries stored in the pldata files
    and the columns of the CSV file exported by Pupil Player.

    Parameters
    ----------
    input_dict : dict
        A nested dictionary of dictionaries, where the value at the end of each "branch"
        is either a string or a list of strings.

    Returns
    -------
    tuple[str]
        All "leaves" at the end of all of the branches of the nested dictionary.

    Example
    -------
    >>> nested_dict = {
    ...     "timestamp": "pupil_timestamp",
    ...     "norm_pos": ["norm_pos_x", "norm_pos_y"],
    ...     "ellipse": {
    ...         "center": ["ellipse_center_x", "ellipse_center_y"],
    ...         "axes": ["ellipse_axis_a", "ellipse_axis_b"],
    ...         "angle": "ellipse_angle"
    ...     }
    ... }
    >>> get_flattened_values(nested_dict)
    ('pupil_timestamp', 'norm_pos_x', 'norm_pos_y', 'ellipse_center_x',
    'ellipse_center_y', 'ellipse_axis_a', 'ellipse_axis_b', 'ellipse_angle')
    """
    flattened_values = []
    for value in input_dict.values():
        match value:
            case str():
                flattened_values.append(value)
            case list():
                flattened_values.extend(value)
            case dict():
                flattened_values.extend(get_flattened_values(value))
    return tuple(flattened_values)


def get_csv_fieldnames() -> tuple[str]:
    return get_flattened_values(pupil_to_csv_fieldmap)


class FieldMapKeyError(Exception):
    """Raised when a key is not included in a field map"""

    pass


@dataclass
class Cartesian2D:
    x: float
    y: float


@dataclass
class Cartesian3D(Cartesian2D):
    z: float


@dataclass
class Axes:
    a: float
    b: float


@dataclass(init=False)
class Ellipse:
    center: Cartesian2D
    axes: Axes
    angle: float

    def __init__(self, center: list[float], axes: list[float], angle: float) -> None:
        self.center = Cartesian2D(*center)
        self.axes = Axes(*axes)
        self.angle = angle


@dataclass(init=False)
class Sphere:
    center: Cartesian3D
    radius: float

    def __init__(self, center: list[float], radius: float) -> None:
        self.center = Cartesian3D(*center)
        self.radius = radius


@dataclass
class Circle3D:
    center: Cartesian3D
    normal: Cartesian3D
    radius: float

    def __init__(self, center: list[float], normal: list[float], radius: float) -> None:
        self.center = Cartesian3D(*center)
        self.normal = Cartesian3D(*normal)
        self.radius = radius


class ProjectedSphere(Ellipse):
    pass


@dataclass(init=False)
class PupilData:
    timestamp: float
    world_index: int
    confidence: float
    norm_pos: Cartesian2D
    diameter: float
    ellipse: Ellipse
    diameter_3d: float
    sphere: Sphere
    circle_3d: Circle3D
    theta: float
    phi: float
    projected_sphere: ProjectedSphere

    def __init__(
        self,
        timestamp: float,
        confidence: float,
        norm_pos: list[float],
        diameter: float,
        ellipse: dict[str, list[float] | float],
        diameter_3d: float,
        sphere: dict[str, list[float] | float],
        circle_3d: dict[str, list[float] | float],
        theta: float,
        phi: float,
        projected_sphere: dict[str, list[float] | float],
        id: int,
        topic: str,
        method: str,
        location: list[float],  # type: ignore
        model_confidence: float,
        world_index: int = -1,
    ) -> None:
        self.timestamp = timestamp
        self.world_index = world_index
        self.confidence = confidence
        self.norm_pos = Cartesian2D(*norm_pos)
        self.diameter = diameter
        self.ellipse = Ellipse(**ellipse)  # type: ignore
        self.diameter_3d = diameter_3d
        self.sphere = Sphere(**sphere)  # type: ignore
        self.circle_3d = Circle3D(**circle_3d)  # type: ignore
        self.theta = theta
        self.phi = phi
        self.projected_sphere = ProjectedSphere(**projected_sphere)  # type: ignore
        self.id = id
        self.topic = topic
        self.method = method
        self.location = location
        self.model_confidence = model_confidence

    def fields_to_tuple(self) -> tuple:
        """Create tuple only from fields, not all parameters"""
        data_list = []
        for field in fields(self):
            field_value = getattr(self, field.name)
            match field_value:
                case float() | int():
                    data_list.append(field_value)
                case (
                    Cartesian2D()
                    | Cartesian3D()
                    | Ellipse()
                    | Sphere()
                    | Circle3D()
                    | ProjectedSphere()
                ):
                    data_list.append(astuple(field_value))
        return tuple(data_list)
    
    def fields_to_tuple_for_csv(self) -> tuple:
        field_values = list(self.fields_to_tuple())
        field_values.append(self.id)
        return tuple(field_values)


    def to_numpy_recarray(self) -> np.ndarray:
        data = self.fields_to_tuple()
        return np.array(data, dtype=pupil_datatype)


@dataclass(init=False)
class GazeData:
    timestamp: float
    world_index: int
    confidence: float
    norm_pos: Cartesian2D
    base_data: list[PupilData]
    gaze_point_3d: Cartesian3D
    eye_centers_3d: list[Cartesian3D]
    gaze_normals_3d: list[Cartesian3D]

    def __init__(
        self,
        timestamp: float,
        confidence: float,
        norm_pos: list[float],
        base_data: list[dict[str, Any]],
        gaze_point_3d: list[float],
        eye_centers_3d: dict[str, list[float]] | None = None,
        gaze_normals_3d: dict[str, list[float]] | None = None,
        topic: str = "",
        world_index: int = -1,
        **kw,
    ) -> None:
        self.timestamp = timestamp
        self.world_index = world_index
        self.confidence = confidence
        self.norm_pos = Cartesian2D(*norm_pos)
        self.base_data = [PupilData(**data) for data in base_data]
        self.gaze_point_3d = Cartesian3D(*gaze_point_3d)
        if eye_centers_3d is not None and gaze_normals_3d is not None:
            self.eye_centers_3d = [
                Cartesian3D(*eye_center) for eye_center in eye_centers_3d.values()
            ]
            self.gaze_normals_3d = [
                Cartesian3D(*gaze_normal) for gaze_normal in gaze_normals_3d.values()
            ]
        else:
            # Data for both eyes is not available
            # eye_centers_3d and gaze_normals_3d are not in the data message
            # The topic will be gaze.3d.0. or gaze.3d.1. instead of gaze.3d.01.
            eye_id = int(topic.split(".")[2])
            # eye_centers_3d and gaze_normals_3d are replaced by singular versions
            eye_center_3d = kw.pop("eye_center_3d")
            gaze_normal_3d = kw.pop("gaze_normal_3d")
            default = Cartesian3D(*np.full((3,), np.nan))
            self.eye_centers_3d = [default, default]
            self.gaze_normals_3d = [default, default]
            self.eye_centers_3d[eye_id] = Cartesian3D(*eye_center_3d)
            self.gaze_normals_3d[eye_id] = Cartesian3D(*gaze_normal_3d)
        self.topic = topic
        if world_index != -1:
            self.world_index = world_index

    def fields_to_tuple(self) -> tuple:
        data_list = []
        for field in fields(self):
            field_value = getattr(self, field.name)
            match field_value:
                case float() | int():
                    data_list.append(field_value)
                case Cartesian2D() | Cartesian3D():
                    data_list.append(astuple(field_value))
                case list() if isinstance(field_value[0], PupilData):
                    if len(field_value) > 1:
                        data = [values.timestamp for values in field_value]
                    else:
                        # One of the eyes was not available
                        data = [np.nan, np.nan]
                        eye_id = int(field_value[0].id)
                        data[eye_id] = field_value[0].timestamp
                    data_list.append(tuple(data))
                case list() if isinstance(field_value[0], Cartesian3D):
                    data = [astuple(values) for values in field_value]
                    data_list.append(tuple(data))
        return tuple(data_list)
    
    def fields_to_tuple_for_csv(self) -> tuple:
        return self.fields_to_tuple()

    def to_numpy_recarray(self) -> np.ndarray:
        data = self.fields_to_tuple()
        return np.array(data, dtype=gaze_datatype)
    

<<<<<<< HEAD
def get_flattened_fields(obj, obj_tuple) -> tuple[tuple[str, ...], tuple[float | int]]:
    field_list = fields(obj)
    name_list = []
    data_list = []
    for field, data in zip(field_list, obj_tuple):
        name = field.name
        value = getattr(obj, name)
        match value:
            case float() | int():
                name_list.append(name)
                data_list.append(data)
            case list() if isinstance(value[0], PupilData):
                for i in range(2):
                    name_list.append(f"{name}_{i}_timestamp")
                    data_list.append(data[i])
            case list():
                for (i, item), data_item in zip(enumerate(value), data):
                    sub_names, sub_data = get_flattened_fields(item, data_item)
                    names = [f"{name}_{i}_{sub_name}" for sub_name in sub_names]
                    name_list.extend(names)
                    data_list.extend(sub_data)
            case _:
                sub_names, sub_data = get_flattened_fields(value, data)
                names = [f"{name}_{sub_name}" for sub_name in sub_names]
                name_list.extend(names)
                data_list.extend(sub_data)
    return name_list, data_list
 

if __name__=='__main__':
    test_p_dict = {
        'id': 0, 
        'topic': 'pupil.0.3d', 
        'method': 'pye3d 0.3.0 real-time', 
        'norm_pos': [0.24351970741892207, 0.44267443593140643], 
        'diameter': 27.32890140708419, 
        'confidence': 1.0, 
        'timestamp': 345.96117200001027, 
        'sphere': {
            'center': [0.26086557200170474, -2.328750597080022, 39.13150616664784], 
            'radius': 10.392304845413264
        }, 
        'projected_sphere': {
            'center': [97.74302257519636, 79.10477264712452], 
            'axes': [180.19507618312036, 180.19507618312036], 
            'angle': 0.0
        }, 
        'circle_3d': {
            'center': [-4.80148189549971, 1.1571421916810967, 30.751697721131602], 
            'normal': [-0.48712461218222697, 0.3354301899929012, -0.806347443629383], 
            'radius': 1.2889188296557954
        }, 
        'diameter_3d': 2.577837659311591, 
        'ellipse': {
            'center': [46.75578382443304, 107.00650830116997], 
            'axes': [21.31778407928547, 27.32890140708419], 
            'angle': 148.42380933109075
        }, 
        'location': [46.75578382443304, 107.00650830116997], 
        'model_confidence': 1.0, 
        'theta': 1.228734488061224, 
        'phi': -2.1142342768113487
    }
    test_g_dict = {
        'eye_centers_3d': {
            '0': [19.98571631324934, 14.985869912781883, -19.92116119749855], 
            '1': [-40.022254973480145, 15.001520605051482, -19.949131602653416]
        }, 
        'gaze_normals_3d': {
            '0': [-0.10548705527122566, -0.39875290894360527, 0.9109712392711519], 
            '1': [0.07872946880333444, -0.41731550273288076, 0.9053449298034135]
        },
        'gaze_point_3d': [-14.411410769452052, -117.89830813333006, 275.84140173241457], 
        'norm_pos': [0.46460641707690487, 0.8831982210630259], 
        'topic': 'gaze.3d.01.', 
        'confidence': 1.0, 
        'timestamp': 345.9355710000091, 
        'base_data': [
            {'id': 0, 'topic': 'pupil.0.3d', 'method': 'pye3d 0.3.0 real-time', 'norm_pos': [0.24404183349315742, 0.4424241919490489], 'diameter': 27.47196090665017, 'confidence': 1.0, 'timestamp': 345.9354560000065, 'sphere': {'center': [0.26086557200170474, -2.328750597080022, 39.13150616664784], 'radius': 10.392304845413264}, 'projected_sphere': {'center': [97.74302257519636, 79.10477264712452], 'axes': [180.19507618312036, 180.19507618312036], 'angle': 0.0}, 'circle_3d': {'center': [-4.800008048072229, 1.19406680080027, 30.76626165241924], 'normal': [-0.48698279114739357, 0.3389832621620139, -0.8049460286878204], 'radius': 1.2953123337339543}, 'diameter_3d': 2.5906246674679085, 'ellipse': {'center': [46.85603203068622, 107.0545551457826], 'axes': [21.400981241810108, 27.47196090665017], 'angle': 148.15896622973645}, 'location': [46.85603203068622, 107.0545551457826], 'model_confidence': 1.0, 'theta': 1.224960364943982, 'phi': -2.114875498332212},
            {'id': 1, 'topic': 'pupil.1.3d', 'method': 'pye3d 0.3.0 real-time', 'norm_pos': [0.39628283763452093, 0.5210280400311091], 'diameter': 25.400197970234878, 'confidence': 1.0, 'timestamp': 345.93568600001163, 'sphere': {'center': [3.487830222643322, 2.4756545941550567, 42.027153211782256], 'radius': 10.392304845413264}, 'projected_sphere': {'center': [119.3480654960734, 112.59649163741423], 'axes': [167.46926491231036, 167.46926491231036], 'angle': 0.0}, 'circle_3d': {'center': [-1.4141897724228576, -0.9453525429509337, 33.526158556105706], 'normal': [-0.4716970939540645, -0.32918656525129575, -0.8180085921390711], 'radius': 1.3279301377834947}, 'diameter_3d': 2.6558602755669893, 'ellipse': {'center': [76.08630482582802, 91.96261631402706], 'axes': [21.109957465289888, 25.400197970234878], 'angle': 32.732852846330935}, 'location': [76.08630482582802, 91.96261631402706], 'model_confidence': 1.0, 'theta': 1.9062383248345953, 'phi': -2.0938628049026704}
        ]
    }
    test_p_data = PupilData(**test_p_dict)
    field_list, data_list = get_flattened_fields(test_p_data, test_p_data.fields_to_tuple())
    print(*zip(field_list, data_list))
    test_g_data = GazeData(**test_g_dict)
    field_list, data_list = get_flattened_fields(test_g_data, test_g_data.fields_to_tuple())
    print(*zip(field_list, data_list))
=======
def _get_csv_header(class_obj: type) -> list[str]:
    header_list = []
    for field in fields(class_obj):
        f_type = field.type
        f_name = field.name
        if f_type == float or f_type == int or f_type == str:
            header_list.append(f_name)
        elif f_type == list[PupilData]:
            field_names = [f"{f_name}_{i}_timestamp" for i in range(2)]
            header_list.extend(field_names)
        elif f_type == list[Cartesian3D]:
            sub_names = _get_csv_header(Cartesian3D)
            for i in range(2):
                field_names = [f"{f_name}_{i}_{sub_name}" for sub_name in sub_names]
                header_list.extend(field_names)
        else:
            sub_names = _get_csv_header(f_type) # type: ignore
            field_names = [f"{f_name}_{sub_name}" for sub_name in sub_names]
            header_list.extend(field_names)
    if class_obj == PupilData:
        header_list.append("eye_id")
    return header_list


PUPIL_CSV_FIELDS = _get_csv_header(PupilData)
GAZE_CSV_FIELDS = _get_csv_header(GazeData)


def flatten_nested_tuple(data: tuple[Any]) -> tuple[Any]:
    data_list = []
    for item in data:
        match item:
            case float() | int() | str():
                data_list.append(item)
            case tuple():
                sub_items = flatten_nested_tuple(item)
                data_list.extend(sub_items)
    return tuple(data_list)


if __name__ == "__main__":
    print(_get_csv_header(PupilData))
    print(_get_csv_header(GazeData))
>>>>>>> 84be332b
<|MERGE_RESOLUTION|>--- conflicted
+++ resolved
@@ -1,10 +1,5 @@
 import numpy as np
-<<<<<<< HEAD
-import collections.abc as abc
-from dataclasses import dataclass, fields, astuple, asdict
-=======
 from dataclasses import dataclass, fields, astuple
->>>>>>> 84be332b
 from typing import Any
 
 from .aliases import pupil_datatype, gaze_datatype
@@ -336,37 +331,49 @@
         return np.array(data, dtype=gaze_datatype)
     
 
-<<<<<<< HEAD
-def get_flattened_fields(obj, obj_tuple) -> tuple[tuple[str, ...], tuple[float | int]]:
-    field_list = fields(obj)
-    name_list = []
+def _get_csv_header(class_obj: type) -> list[str]:
+    header_list = []
+    for field in fields(class_obj):
+        f_type = field.type
+        f_name = field.name
+        if f_type == float or f_type == int or f_type == str:
+            header_list.append(f_name)
+        elif f_type == list[PupilData]:
+            field_names = [f"{f_name}_{i}_timestamp" for i in range(2)]
+            header_list.extend(field_names)
+        elif f_type == list[Cartesian3D]:
+            sub_names = _get_csv_header(Cartesian3D)
+            for i in range(2):
+                field_names = [f"{f_name}_{i}_{sub_name}" for sub_name in sub_names]
+                header_list.extend(field_names)
+        else:
+            sub_names = _get_csv_header(f_type) # type: ignore
+            field_names = [f"{f_name}_{sub_name}" for sub_name in sub_names]
+            header_list.extend(field_names)
+    if class_obj == PupilData:
+        header_list.append("eye_id")
+    return header_list
+
+
+PUPIL_CSV_FIELDS = _get_csv_header(PupilData)
+GAZE_CSV_FIELDS = _get_csv_header(GazeData)
+
+
+def flatten_nested_tuple(data: tuple[Any]) -> tuple[Any]:
     data_list = []
-    for field, data in zip(field_list, obj_tuple):
-        name = field.name
-        value = getattr(obj, name)
-        match value:
-            case float() | int():
-                name_list.append(name)
-                data_list.append(data)
-            case list() if isinstance(value[0], PupilData):
-                for i in range(2):
-                    name_list.append(f"{name}_{i}_timestamp")
-                    data_list.append(data[i])
-            case list():
-                for (i, item), data_item in zip(enumerate(value), data):
-                    sub_names, sub_data = get_flattened_fields(item, data_item)
-                    names = [f"{name}_{i}_{sub_name}" for sub_name in sub_names]
-                    name_list.extend(names)
-                    data_list.extend(sub_data)
-            case _:
-                sub_names, sub_data = get_flattened_fields(value, data)
-                names = [f"{name}_{sub_name}" for sub_name in sub_names]
-                name_list.extend(names)
-                data_list.extend(sub_data)
-    return name_list, data_list
- 
-
-if __name__=='__main__':
+    for item in data:
+        match item:
+            case float() | int() | str():
+                data_list.append(item)
+            case tuple():
+                sub_items = flatten_nested_tuple(item)
+                data_list.extend(sub_items)
+    return tuple(data_list)
+
+
+if __name__ == "__main__":
+    print(_get_csv_header(PupilData))
+    print(_get_csv_header(GazeData))
     test_p_dict = {
         'id': 0, 
         'topic': 'pupil.0.3d', 
@@ -420,53 +427,4 @@
         ]
     }
     test_p_data = PupilData(**test_p_dict)
-    field_list, data_list = get_flattened_fields(test_p_data, test_p_data.fields_to_tuple())
-    print(*zip(field_list, data_list))
-    test_g_data = GazeData(**test_g_dict)
-    field_list, data_list = get_flattened_fields(test_g_data, test_g_data.fields_to_tuple())
-    print(*zip(field_list, data_list))
-=======
-def _get_csv_header(class_obj: type) -> list[str]:
-    header_list = []
-    for field in fields(class_obj):
-        f_type = field.type
-        f_name = field.name
-        if f_type == float or f_type == int or f_type == str:
-            header_list.append(f_name)
-        elif f_type == list[PupilData]:
-            field_names = [f"{f_name}_{i}_timestamp" for i in range(2)]
-            header_list.extend(field_names)
-        elif f_type == list[Cartesian3D]:
-            sub_names = _get_csv_header(Cartesian3D)
-            for i in range(2):
-                field_names = [f"{f_name}_{i}_{sub_name}" for sub_name in sub_names]
-                header_list.extend(field_names)
-        else:
-            sub_names = _get_csv_header(f_type) # type: ignore
-            field_names = [f"{f_name}_{sub_name}" for sub_name in sub_names]
-            header_list.extend(field_names)
-    if class_obj == PupilData:
-        header_list.append("eye_id")
-    return header_list
-
-
-PUPIL_CSV_FIELDS = _get_csv_header(PupilData)
-GAZE_CSV_FIELDS = _get_csv_header(GazeData)
-
-
-def flatten_nested_tuple(data: tuple[Any]) -> tuple[Any]:
-    data_list = []
-    for item in data:
-        match item:
-            case float() | int() | str():
-                data_list.append(item)
-            case tuple():
-                sub_items = flatten_nested_tuple(item)
-                data_list.extend(sub_items)
-    return tuple(data_list)
-
-
-if __name__ == "__main__":
-    print(_get_csv_header(PupilData))
-    print(_get_csv_header(GazeData))
->>>>>>> 84be332b
+    test_g_data = GazeData(**test_g_dict)